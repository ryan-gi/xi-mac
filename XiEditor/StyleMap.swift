// Copyright 2017 Google Inc. All rights reserved.
//
// Licensed under the Apache License, Version 2.0 (the "License");
// you may not use this file except in compliance with the License.
// You may obtain a copy of the License at
//
//     http://www.apache.org/licenses/LICENSE-2.0
//
// Unless required by applicable law or agreed to in writing, software
// distributed under the License is distributed on an "AS IS" BASIS,
// WITHOUT WARRANTIES OR CONDITIONS OF ANY KIND, either express or implied.
// See the License for the specific language governing permissions and
// limitations under the License.

import Cocoa

/// A represents a given text style.
struct Style {
    var fgColor: NSColor;
    var bgColor: NSColor;
    var weight: UInt16;
    var underline: Bool;
    var italic: Bool;
}

typealias StyleIdentifier = Int

/// A basic type representing a range of text and and a style identifier.
struct StyleSpan {
    let range: NSRange
    let style: StyleIdentifier

    /// given a line of text and an array of style values, generate an array of StyleSpans.
    /// see https://github.com/google/xi-editor/blob/protocol_doc/doc/update.md
    static func styles(fromRaw raw: [Int], text: String) -> [StyleSpan] {
        var out: [StyleSpan] = [];
        var ix = 0;
        for i in stride(from: 0, to: raw.count, by: 3) {
            let start = ix + raw[i]
            let end = start + raw[i + 1]
            let style = raw[i + 2]
            let startIx = utf8_offset_to_utf16(text, start)
            let endIx = utf8_offset_to_utf16(text, end)
            if startIx < 0 || endIx < startIx {
                //FIXME: how should we be doing error handling?
                print("malformed style array for line:", text, raw)
            } else {
                out.append(StyleSpan.init(range: NSMakeRange(startIx, endIx - startIx), style: style))
            }
            ix = end
        }
        return out
    }
}

func utf8_offset_to_utf16(_ s: String, _ ix: Int) -> Int {
    return s.utf8.index(s.utf8.startIndex, offsetBy: ix).samePosition(in: s.utf16)!._offset
}

/// A store of text styles, indexable by id.
class StyleMap {
    private var map: [Style?] = []

    func defStyle(json: [String: AnyObject]) {
        guard let styleID = json["id"] as? Int else { return }
        let fgColor = json["fg_color"] as? UInt32 ?? 0xFF000000
        let bgColor = json["bg_color"] as? UInt32 ?? 0
        let weight = json["weight"] as? UInt16 ?? 400
        let underline = json["underline"] as? Bool ?? false
        let italic = json["italic"] as? Bool ?? false
        
        let style = Style(fgColor: colorFromArgb(fgColor), bgColor: colorFromArgb(bgColor), weight: weight, underline: underline, italic: italic);
        while map.count < styleID {
            map.append(nil)
        }
        if map.count == styleID {
            map.append(style)
        } else {
            map[styleID] = style
        }
    }

    /// applies a given style to the AttributedString
    private func applyStyle(string: NSMutableAttributedString, id: Int, range: NSRange) {
        if id >= map.count { return }
        guard let style = map[id] else { return }
        string.addAttribute(NSForegroundColorAttributeName, value: style.fgColor, range: range)
        if style.bgColor.alphaComponent != 0.0 {
            string.addAttribute(NSBackgroundColorAttributeName, value: style.bgColor, range: range)
        }
        if style.underline {
            string.addAttribute(NSUnderlineStyleAttributeName, value: NSUnderlineStyle.styleSingle.rawValue, range: range)
        }
        if style.weight > 500 {
            // TODO: apply actual numeric weight
            string.applyFontTraits(NSFontTraitMask.boldFontMask, range: range)
        }
        if style.italic {
            // TODO: use true italic in font if available
            string.addAttribute(NSObliquenessAttributeName, value: 0.2, range: range)
        }
    }

<<<<<<< HEAD
    /// Given style information, applies the appropriate text attributes to the passed NSAttributedString
    func applyStyles(text: String, string: inout NSMutableAttributedString, styles: [StyleSpan]) {
        queue.sync {
            // we handle the 0 style (selection) in EditView.drawRect
            for styleSpan in styles.filter({ $0.style != 0 }) {
                    applyStyle(string: string, id: styleSpan.style, range: styleSpan.range)
=======
    // Apply styles to the given string.
    // The selection color (for which style 0 is reserverd) is passed in, as it might be different for
    // different windows (while the StyleMap object is shared).
    func applyStyles(text: String, string: NSMutableAttributedString, styles: [StyleSpan], selColor: NSColor) {
        for styleSpan in styles {
            if styleSpan.style == 0 {
                // we handle selection drawing in EditView.drawRect
                continue
            } else {
                applyStyle(string: string, id: styleSpan.style, range: styleSpan.range)
>>>>>>> e14e13e3
            }
        }
    }
}<|MERGE_RESOLUTION|>--- conflicted
+++ resolved
@@ -101,26 +101,11 @@
         }
     }
 
-<<<<<<< HEAD
     /// Given style information, applies the appropriate text attributes to the passed NSAttributedString
     func applyStyles(text: String, string: inout NSMutableAttributedString, styles: [StyleSpan]) {
-        queue.sync {
-            // we handle the 0 style (selection) in EditView.drawRect
-            for styleSpan in styles.filter({ $0.style != 0 }) {
-                    applyStyle(string: string, id: styleSpan.style, range: styleSpan.range)
-=======
-    // Apply styles to the given string.
-    // The selection color (for which style 0 is reserverd) is passed in, as it might be different for
-    // different windows (while the StyleMap object is shared).
-    func applyStyles(text: String, string: NSMutableAttributedString, styles: [StyleSpan], selColor: NSColor) {
-        for styleSpan in styles {
-            if styleSpan.style == 0 {
-                // we handle selection drawing in EditView.drawRect
-                continue
-            } else {
+        // we handle the 0 style (selection) in EditView.drawRect
+        for styleSpan in styles.filter({ $0.style != 0 }) {
                 applyStyle(string: string, id: styleSpan.style, range: styleSpan.range)
->>>>>>> e14e13e3
-            }
         }
     }
 }